package gateway

import (
	"context"
	"time"

	"github.com/couchbase/gocb/v2"
	"github.com/couchbase/stellar-gateway/contrib/cbconfig"
	"github.com/couchbase/stellar-gateway/contrib/cbtopology"
	"github.com/couchbase/stellar-gateway/contrib/goclustering"
	"github.com/couchbase/stellar-gateway/gateway/clustering"
	"github.com/couchbase/stellar-gateway/gateway/dataimpl"
	"github.com/couchbase/stellar-gateway/gateway/sdimpl"
	"github.com/couchbase/stellar-gateway/gateway/system"
	"github.com/couchbase/stellar-gateway/gateway/topology"
	"github.com/couchbase/stellar-gateway/pkg/app_config"
	"github.com/couchbase/stellar-gateway/utils/netutils"
	"github.com/google/uuid"
	"go.uber.org/zap"
)

<<<<<<< HEAD
func gatewayStartup(ctx context.Context, config *app_config.Config) error {
=======
type ServicePorts struct {
	PS int `json:"p,omitempty"`
	SD int `json:"s,omitempty"`
}

type StartupInfo struct {
	MemberID       string
	ServerGroup    string
	AdvertiseAddr  string
	AdvertisePorts ServicePorts
}

type Config struct {
	Logger      *zap.Logger
	NodeID      string
	ServerGroup string
	Daemon      bool

	CbConnStr string
	Username  string
	Password  string

	BindAddress      string
	BindDataPort     int
	BindSdPort       int
	AdvertiseAddress string
	AdvertisePorts   ServicePorts

	NumInstances    uint
	StartupCallback func(*StartupInfo)
}

func gatewayStartup(ctx context.Context, config *Config) error {
>>>>>>> cf9b2afc
	// NodeID must not be blank, so lets generate a unique UUID if one wasn't provided...
	nodeID := config.NodeID
	if nodeID == "" {
		nodeID = uuid.NewString()
	}

	serverGroup := config.ServerGroup

	// start connecting to the underlying cluster
	config.Logger.Info("linking to couchbase cluster", zap.String("connectionString", config.Config.ConnectionString), zap.String("User", config.Credentials.Username))

	client, err := getReadyCbClient(config.Config.ConnectionString, config.Credentials, config.Logger)
	if err != nil {
		config.Logger.Error("failed to connect to couchbase cluster")
		return err
	}

	config.Logger.Info("connected to couchbase cluster")

	psTopologyManager, topologyManager, err := getTopologyManagers(config)
	if err != nil {
		config.Logger.Error("failed to initialize topology manager")
		return err
	}

	startInstance := func(ctx context.Context, instanceIdx int) error {
		dataImpl := dataimpl.New(&dataimpl.NewOptions{
			Logger:           config.Logger,
			TopologyProvider: psTopologyManager,
			CbClient:         client,
		})

		if config.CredentialsWatcher != nil {
			watchCredentials(config, dataImpl)
		}

		if config.ConfigWatcher != nil {
			watchConfig(config, dataImpl)
		}

		sdImpl := sdimpl.New(&sdimpl.NewOptions{
			Logger:           config.Logger,
			TopologyProvider: psTopologyManager,
		})

		config.Logger.Info("initializing protostellar system")
		gatewaySys, err := system.NewSystem(&system.SystemOptions{
			Logger:   config.Logger,
			DataImpl: dataImpl,
			SdImpl:   sdImpl,
			Metrics:  metrics.GetSnMetrics(),
		})
		if err != nil {
			config.Logger.Error("error creating legacy proxy")
			return err
		}

		dataPort := config.Config.DataPort
		sdPort := config.Config.SdPort

		// the non-0 instance uses randomized ports
		if instanceIdx > 0 {
			dataPort = 0
			sdPort = 0
		}

		gatewayLis, err := system.NewListeners(&system.ListenersOptions{
			Address:  config.Config.BindAddress,
			DataPort: dataPort,
			SdPort:   sdPort,
		})
		if err != nil {
			config.Logger.Error("error creating legacy proxy listeners")
			return err
		}

		advertiseAddr := config.AdvertiseAddress
		if advertiseAddr == "" {
			advertiseAddr, err = netutils.GetAdvertiseAddress(config.Config.BindAddress)
			if err != nil {
				config.Logger.Error("failed to identify advertise address")
				return err
			}
		}

		advertisePorts := clustering.ServicePorts{
			PS: pickPort(config.AdvertisePorts.PS, gatewayLis.BoundDataPort()),
			SD: pickPort(config.AdvertisePorts.SD, gatewayLis.BoundSdPort()),
		}

		localMemberData := &clustering.Member{
			MemberID:       nodeID,
			ServerGroup:    serverGroup,
			AdvertiseAddr:  advertiseAddr,
			AdvertisePorts: advertisePorts,
		}

		clusterEntry, err := topologyManager.Join(ctx, localMemberData)
		if err != nil {
			config.Logger.Error("failed to join cluster")
			return err
		}

		if instanceIdx == 0 && config.StartupCallback != nil {
			config.StartupCallback(&app_config.StartupInfo{
				MemberID:      nodeID,
				ServerGroup:   serverGroup,
				AdvertiseAddr: advertiseAddr,
				AdvertisePorts: app_config.ServicePorts{
					PS: advertisePorts.PS,
					SD: advertisePorts.SD,
				},
			})
		}

		config.Logger.Info("starting to run protostellar system")
		err = gatewaySys.Serve(ctx, gatewayLis)

		if err != nil {
			config.Logger.Error("failed to serve protostellar system")

			leaveErr := clusterEntry.Leave(ctx)
			if leaveErr != nil {
				config.Logger.Error("failed to leave cluster")
			}

			return err
		}

		err = clusterEntry.Leave(ctx)
		if err != nil {
			config.Logger.Error("failed to leave cluster")
			return err
		}

		return nil
	}

	errCh := make(chan error)
	for instanceIdx := 0; instanceIdx < int(config.NumInstances); instanceIdx++ {
		go func(instanceIdx int) {
			errCh <- startInstance(ctx, instanceIdx)
		}(instanceIdx)
	}

	for instanceIdx := 0; instanceIdx < int(config.NumInstances); instanceIdx++ {
		err := <-errCh
		if err != nil {
			// we need to start a goroutine to read the rest of the finishes
			go func() {
				for i := instanceIdx + 1; i < int(config.NumInstances); i++ {
					<-errCh
				}
			}()

			return err
		}
	}

	return nil
}

<<<<<<< HEAD
func Run(ctx context.Context, config *app_config.Config) {
	startupCount := 1

	err := gatewayStartup(context.Background(), config)
	//TODO(malscent): daemon mode should start up grpc servers and return errors to client specifying issues connecting to underlying service instead of just restarting whole process
	for err != nil {
		if !config.Config.Daemon {
			config.Logger.Warn("Daemon mode disabled, exiting.", zap.Error(err))
			return
		}
		config.Logger.Warn("Startup of gateway failed.  Retrying...", zap.Int("attempts", startupCount), zap.Duration("interval", time.Second*time.Duration(startupCount)), zap.Error(err))
		time.Sleep(time.Second * time.Duration(startupCount))
		startupCount++
		config.Logger.Debug("Wait over, restarting...")
		err = gatewayStartup(context.Background(), config)
=======
func Run(ctx context.Context, config *Config) error {
	// TODO(malscent): daemon mode should start up grpc servers and return errors
	// to the client specifying issues connecting to underlying service instead of
	// just restarting whole process
	for restarts := 0; ; restarts++ {
		startTime := time.Now()

		err := gatewayStartup(context.Background(), config)
		if err != nil {
			if !config.Daemon {
				return err
			}

			runTime := time.Since(startTime)

			// limit automatic restarts to once every 10 seconds
			waitTime := (10 * time.Second) - runTime
			if waitTime < 0 {
				waitTime = 0
			}

			config.Logger.Warn("startup of gateway failed.  retrying...",
				zap.Error(err),
				zap.Int("attempt", restarts),
				zap.Duration("waitTime", waitTime))
			time.Sleep(waitTime)

			continue
		}

		return nil
>>>>>>> cf9b2afc
	}
}

func getReadyCbClient(connectionString string, credentials *app_config.CredentialsConfig, logger *zap.Logger) (*gocb.Cluster, error) {
	client, err := gocb.Connect(connectionString, gocb.ClusterOptions{
		Username: credentials.Username,
		Password: credentials.Password,
	})
	if err != nil {
		logger.Error("failed to initialize cb connection")
	}

	err = client.WaitUntilReady(10*time.Second, nil)
	if err != nil {
		logger.Error("failed to wait for couchbase cluster connection")
	}
	return client, err
}

func getTopologyManagers(config *app_config.Config) (*topology.Manager, *clustering.Manager, error) {
	// TODO(brett19): We should use the gocb client to fetch the topologies.
	cbTopologyProvider, err := cbtopology.NewPollingProvider(cbtopology.PollingProviderOptions{
		Fetcher: cbconfig.NewFetcher(cbconfig.FetcherOptions{
			Host:               config.Config.ConnectionString,
			Username:           config.Credentials.Username,
			Password:           config.Credentials.Password,
			Logger:             config.Logger.Named("topology-fetcher"),
			CredentialsWatcher: config.CredentialsWatcher,
			ConfigWatcher:      config.ConfigWatcher,
		}), 
		Logger: config.Logger.Named("topology-provider"),
	})
	if err != nil {
		config.Logger.Error("failed to initialize cb topology poller")
		return nil, nil, err
	}

	goclusteringProvider, err := goclustering.NewInProcProvider(goclustering.InProcProviderOptions{})
	if err != nil {
		config.Logger.Error("failed to initialize in-proc clustering provider")
		return nil, nil, err
	}

	clusteringManager := &clustering.Manager{
		Provider: goclusteringProvider,
		Logger:   config.Logger.Named("cluster-manager"),
	}

	psTopologyManager, err := topology.NewManager(&topology.ManagerOptions{
		LocalTopologyProvider:  clusteringManager,
		RemoteTopologyProvider: cbTopologyProvider,
		Logger: config.Logger.Named("ps-topology-manager"),
	})

	return psTopologyManager, clusteringManager, err
}

func pickPort(advertisePort int, boundPort int) int {
	if advertisePort != 0 {
		return advertisePort
	}
	return boundPort
}

func watchCredentials(config *app_config.Config, dataImpl *dataimpl.Servers) {
	credsChan := make(chan app_config.CredentialsConfig)
	unsub := config.CredentialsWatcher.Subscribe(credsChan)
	go func() {
		defer unsub()
		for {
			c := <- credsChan
			config.Logger.Info("Updating client due to credentials change", zap.String("old", config.Credentials.Username), zap.String("new", c.Username))
			client, err := getReadyCbClient(config.Config.ConnectionString, &c, config.Logger)
			if err != nil {
				config.Logger.Error("Error getting ready client", zap.Error(err))
				config.Logger.Info("Client update failed")
				continue
			}
			dataImpl.UpdateClient(client)
			config.Credentials = &c
			config.Logger.Info("Client update successful")
		}
	}()
}

func watchConfig(config *app_config.Config, dataImpl *dataimpl.Servers) {
	configChan := make(chan app_config.GeneralConfig)
	unsub := config.ConfigWatcher.Subscribe(configChan)
	go func() {
		defer unsub()
		for {
			c := <- configChan
			if c.ConnectionString != config.Config.ConnectionString {
				config.Logger.Info("Updating client due to connection string change", zap.String("old", config.Config.ConnectionString), zap.String("new", c.ConnectionString))
				client, err := getReadyCbClient(c.ConnectionString, config.Credentials, config.Logger)
				if err != nil {
					config.Logger.Error("Error getting ready client", zap.Error(err))
					config.Logger.Info("Client update failed")
					continue
				}
				dataImpl.UpdateClient(client)
				config.Config = &c
				config.Logger.Info("Client update successful")
			}
		}
	}()
}<|MERGE_RESOLUTION|>--- conflicted
+++ resolved
@@ -14,48 +14,13 @@
 	"github.com/couchbase/stellar-gateway/gateway/system"
 	"github.com/couchbase/stellar-gateway/gateway/topology"
 	"github.com/couchbase/stellar-gateway/pkg/app_config"
+	"github.com/couchbase/stellar-gateway/pkg/metrics"
 	"github.com/couchbase/stellar-gateway/utils/netutils"
 	"github.com/google/uuid"
 	"go.uber.org/zap"
 )
 
-<<<<<<< HEAD
 func gatewayStartup(ctx context.Context, config *app_config.Config) error {
-=======
-type ServicePorts struct {
-	PS int `json:"p,omitempty"`
-	SD int `json:"s,omitempty"`
-}
-
-type StartupInfo struct {
-	MemberID       string
-	ServerGroup    string
-	AdvertiseAddr  string
-	AdvertisePorts ServicePorts
-}
-
-type Config struct {
-	Logger      *zap.Logger
-	NodeID      string
-	ServerGroup string
-	Daemon      bool
-
-	CbConnStr string
-	Username  string
-	Password  string
-
-	BindAddress      string
-	BindDataPort     int
-	BindSdPort       int
-	AdvertiseAddress string
-	AdvertisePorts   ServicePorts
-
-	NumInstances    uint
-	StartupCallback func(*StartupInfo)
-}
-
-func gatewayStartup(ctx context.Context, config *Config) error {
->>>>>>> cf9b2afc
 	// NodeID must not be blank, so lets generate a unique UUID if one wasn't provided...
 	nodeID := config.NodeID
 	if nodeID == "" {
@@ -218,10 +183,8 @@
 	return nil
 }
 
-<<<<<<< HEAD
 func Run(ctx context.Context, config *app_config.Config) {
 	startupCount := 1
-
 	err := gatewayStartup(context.Background(), config)
 	//TODO(malscent): daemon mode should start up grpc servers and return errors to client specifying issues connecting to underlying service instead of just restarting whole process
 	for err != nil {
@@ -232,41 +195,8 @@
 		config.Logger.Warn("Startup of gateway failed.  Retrying...", zap.Int("attempts", startupCount), zap.Duration("interval", time.Second*time.Duration(startupCount)), zap.Error(err))
 		time.Sleep(time.Second * time.Duration(startupCount))
 		startupCount++
-		config.Logger.Debug("Wait over, restarting...")
+		config.Logger.Debug("Wait time expired. Attempting to restart...")
 		err = gatewayStartup(context.Background(), config)
-=======
-func Run(ctx context.Context, config *Config) error {
-	// TODO(malscent): daemon mode should start up grpc servers and return errors
-	// to the client specifying issues connecting to underlying service instead of
-	// just restarting whole process
-	for restarts := 0; ; restarts++ {
-		startTime := time.Now()
-
-		err := gatewayStartup(context.Background(), config)
-		if err != nil {
-			if !config.Daemon {
-				return err
-			}
-
-			runTime := time.Since(startTime)
-
-			// limit automatic restarts to once every 10 seconds
-			waitTime := (10 * time.Second) - runTime
-			if waitTime < 0 {
-				waitTime = 0
-			}
-
-			config.Logger.Warn("startup of gateway failed.  retrying...",
-				zap.Error(err),
-				zap.Int("attempt", restarts),
-				zap.Duration("waitTime", waitTime))
-			time.Sleep(waitTime)
-
-			continue
-		}
-
-		return nil
->>>>>>> cf9b2afc
 	}
 }
 
@@ -296,7 +226,7 @@
 			Logger:             config.Logger.Named("topology-fetcher"),
 			CredentialsWatcher: config.CredentialsWatcher,
 			ConfigWatcher:      config.ConfigWatcher,
-		}), 
+		}),
 		Logger: config.Logger.Named("topology-provider"),
 	})
 	if err != nil {
@@ -318,7 +248,7 @@
 	psTopologyManager, err := topology.NewManager(&topology.ManagerOptions{
 		LocalTopologyProvider:  clusteringManager,
 		RemoteTopologyProvider: cbTopologyProvider,
-		Logger: config.Logger.Named("ps-topology-manager"),
+		Logger:                 config.Logger.Named("ps-topology-manager"),
 	})
 
 	return psTopologyManager, clusteringManager, err
@@ -337,7 +267,7 @@
 	go func() {
 		defer unsub()
 		for {
-			c := <- credsChan
+			c := <-credsChan
 			config.Logger.Info("Updating client due to credentials change", zap.String("old", config.Credentials.Username), zap.String("new", c.Username))
 			client, err := getReadyCbClient(config.Config.ConnectionString, &c, config.Logger)
 			if err != nil {
@@ -358,7 +288,7 @@
 	go func() {
 		defer unsub()
 		for {
-			c := <- configChan
+			c := <-configChan
 			if c.ConnectionString != config.Config.ConnectionString {
 				config.Logger.Info("Updating client due to connection string change", zap.String("old", config.Config.ConnectionString), zap.String("new", c.ConnectionString))
 				client, err := getReadyCbClient(c.ConnectionString, config.Credentials, config.Logger)
